--- conflicted
+++ resolved
@@ -115,36 +115,6 @@
     with tvm.transform.PassContext(opt_level=3):
         model = simplify_model(model)
 
-<<<<<<< HEAD
-    def run(mod, target, simplify=True, with_bnns=False):
-        with tvm.transform.PassContext(opt_level=3):
-            if simplify:
-                mod = simplify_model(mod)
-            if with_bnns:
-                mod = partition_for_bnns(mod)
-            graph_module = relay.build(mod, target=target, target_host=target, params=params)
-
-        lib_name = "deploy.tar"
-        path_dso = temp.relpath(lib_name)
-        graph_module.export_library(path_dso)
-
-        dev = tvm.cpu(0)
-        loaded_lib = tvm.runtime.load_module(path_dso)
-
-        module = graph_executor.GraphModule(loaded_lib["default"](dev))
-        module.run()
-        return module.get_output(0).numpy()
-
-    res_llvm = run(model, TARGET, simplify=True, with_bnns=False)
-    res_bnns = run(model, TARGET, simplify=True, with_bnns=True)
-
-    tvm.testing.assert_allclose(
-        res_llvm,
-        res_bnns,
-        atol=0.002,
-        rtol=0.007,
-    )
-=======
     outputs = []
     for enable_bnns in [False, True]:
         outputs.append(
@@ -159,7 +129,6 @@
         )
 
     verify(outputs, atol=0.002, rtol=0.007)
->>>>>>> 61054ff4
 
 
 @pytest.mark.parametrize("model_name", MODEL_URL_COLLECTION.keys())
